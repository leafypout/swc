--- conflicted
+++ resolved
@@ -13,15 +13,12 @@
     perf::{cpu_count, Parallel, ParallelExt},
 };
 use swc_ecma_utils::{
-<<<<<<< HEAD
     is_literal,
     number::{ToJsInt32, ToJsUint32},
     prop_name_eq, to_int32, BoolType, ExprCtx, ExprExt, NullType, NumberType, ObjectType,
     StringType, SymbolType, UndefinedType, Value,
-=======
     is_literal, number::JsNumber, prop_name_eq, to_int32, BoolType, ExprCtx, ExprExt, NullType,
     NumberType, ObjectType, StringType, SymbolType, UndefinedType, Value,
->>>>>>> 5a218f7c
 };
 use swc_ecma_visit::{as_folder, standard_only_visit_mut, VisitMut, VisitMutWith};
 use Value::{Known, Unknown};
